--- conflicted
+++ resolved
@@ -4,14 +4,9 @@
 <!DOCTYPE html>
 <html>
   <head>
-<<<<<<< HEAD
+    <meta charset="UTF-8">
     <script src="/react-grid-layout/dist/commons.js"></script>
     <script src="/react-grid-layout/dist/10-dynamic-min-max-wh.bundle.js"></script>
-=======
-    <meta charset="UTF-8">
-    <script src="http://localhost:4002/dist/commons.js"></script>
-    <script src="http://localhost:4002/dist/10-dynamic-min-max-wh.bundle.js"></script>
->>>>>>> 15503084
     <title>RGL Example 10 - Dynamic Minimum and Maximum Width/Height</title>
   </head>
   <body>
