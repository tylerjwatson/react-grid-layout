<!--
  Do not edit this file! It is generated by `generate.js` in this folder, from `template.ejs` and vars.js.
-->
<!DOCTYPE html>
<html>
  <head>
<<<<<<< HEAD
    <script src="/react-grid-layout/dist/commons.js"></script>
    <script src="/react-grid-layout/dist/7-localstorage.bundle.js"></script>
=======
    <meta charset="UTF-8">
    <script src="http://localhost:4002/dist/commons.js"></script>
    <script src="http://localhost:4002/dist/7-localstorage.bundle.js"></script>
>>>>>>> 15503084
    <title>RGL Example 7 - LocalStorage</title>
  </head>
  <body>
    <h3>React-Grid-Layout Demo 7 - LocalStorage</h3>
    <ul>
      <li><a href="https://github.com/STRML/react-grid-layout">View project on GitHub</a></li>
      <li><a href="https://github.com/STRML/react-grid-layout/blob/master/test/examples/7-localstorage.jsx">View this example's source</a></li>
    
      <li><a href="6-dynamic-add-remove.html"><b>⇠</b> View the previous example: "Dynamic Add/Remove"</a></li>
        
      <li><a href="8-localstorage-responsive.html"><b>⇢ </b>View the next example: "Responsive with LocalStorage"</a></li>
        </ul>
           <p>This simple demo synchronizes to localStorage.</p>
           <p>Try moving and resizing elements, then reloading.</p>
        <div id="content"></div>
  </body>
</html><|MERGE_RESOLUTION|>--- conflicted
+++ resolved
@@ -4,14 +4,9 @@
 <!DOCTYPE html>
 <html>
   <head>
-<<<<<<< HEAD
+    <meta charset="UTF-8">
     <script src="/react-grid-layout/dist/commons.js"></script>
     <script src="/react-grid-layout/dist/7-localstorage.bundle.js"></script>
-=======
-    <meta charset="UTF-8">
-    <script src="http://localhost:4002/dist/commons.js"></script>
-    <script src="http://localhost:4002/dist/7-localstorage.bundle.js"></script>
->>>>>>> 15503084
     <title>RGL Example 7 - LocalStorage</title>
   </head>
   <body>
