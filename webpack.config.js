--- conflicted
+++ resolved
@@ -1,13 +1,8 @@
-<<<<<<< HEAD
-var webpack = require('webpack');
-
-=======
 'use strict';
 var webpack = require('webpack');
 var fs = require('fs');
 
 // Builds example bundles
->>>>>>> a60979b8
 module.exports = {
     context: __dirname,
     entry: {
@@ -25,19 +20,13 @@
     plugins: [
       new webpack.DefinePlugin({
         "process.env": {
-<<<<<<< HEAD
           NODE_ENV: JSON.stringify('production')
-        }
-      }),
-=======
-          NODE_ENV: JSON.stringify('development')
         }
       }),
       new webpack.optimize.CommonsChunkPlugin(
         "commons", "commons.js"),
       new webpack.optimize.OccurenceOrderPlugin(),
       new webpack.optimize.DedupePlugin()
->>>>>>> a60979b8
     ],
     resolve: {
       extensions: ["", ".webpack.js", ".web.js", ".js", ".jsx"]
