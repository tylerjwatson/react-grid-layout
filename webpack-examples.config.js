'use strict';
var webpack = require('webpack');
var fs = require('fs');

// Builds example bundles
module.exports = {
    context: __dirname,
    entry: {
      commons: ["lodash"],
    },
    output: {
        path: __dirname + "/dist",
        filename: "[name].bundle.js",
        sourceMapFilename: "[file].map",
    },
    module: {
      loaders: [
<<<<<<< HEAD
        {test: /\.jsx?$/, exclude: /node_modules/, loader: 'babel-loader', query: {cacheDirectory: true}}
=======
        {test: /\.jsx?$/, exclude: /node_modules/, loader: 'babel-loader?cacheDirectory=true'}
>>>>>>> 172b3ce0
      ]
    },
    plugins: [
      new webpack.DefinePlugin({
        "process.env": {
          NODE_ENV: JSON.stringify('development')
        }
      }),
      new webpack.optimize.CommonsChunkPlugin(
        "commons", "commons.js"),
      new webpack.optimize.OccurenceOrderPlugin(),
      new webpack.optimize.DedupePlugin()
    ],
    resolve: {
      extensions: ["", ".webpack.js", ".web.js", ".js", ".jsx"],
      alias: {'react-grid-layout': __dirname + '/index-dev.js'}
    }
};

// Load all entry points
var files = fs.readdirSync(__dirname + '/test/examples').filter(function(element, index, array){
    return element.match(/^.+\.jsx$/);
});

for(var idx in files){
    var file = files[idx];
    var module_name = file.replace(/\.jsx$/,'');
    module.exports.entry[module_name] = './test/examples/' + file;
}<|MERGE_RESOLUTION|>--- conflicted
+++ resolved
@@ -15,11 +15,7 @@
     },
     module: {
       loaders: [
-<<<<<<< HEAD
-        {test: /\.jsx?$/, exclude: /node_modules/, loader: 'babel-loader', query: {cacheDirectory: true}}
-=======
         {test: /\.jsx?$/, exclude: /node_modules/, loader: 'babel-loader?cacheDirectory=true'}
->>>>>>> 172b3ce0
       ]
     },
     plugins: [
