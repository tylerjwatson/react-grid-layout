--- conflicted
+++ resolved
@@ -8,11 +8,8 @@
     "test": "make test",
     "build": "make build",
     "build-example": "make build-example",
-<<<<<<< HEAD
     "check-build-example": "bash check-build-example.sh",
-=======
     "view-example": "make view-example",
->>>>>>> 15503084
     "dev": "make dev",
     "prepublish": "echo \"Don't publish this branch!\" && exit 1",
     "validate": "npm ls",
@@ -86,19 +83,13 @@
   "publishConfig": {
     "registry": "https://registry.npmjs.org"
   },
-<<<<<<< HEAD
   "precommit": [
     "lint",
     "check-build-example"
-  ]
-=======
-  "pre-commit": [
-    "lint"
   ],
   "jest": {
     "testMatch": [
       "<rootDir>/test/spec/*.js"
     ]
   }
->>>>>>> 15503084
 }