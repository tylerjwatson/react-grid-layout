--- conflicted
+++ resolved
@@ -85,13 +85,10 @@
   "publishConfig": {
     "registry": "https://registry.npmjs.org"
   },
-<<<<<<< HEAD
   "precommit": [
     "lint",
     "check-build-example"
   ],
-=======
->>>>>>> 0b1fd48a
   "jest": {
     "testMatch": [
       "<rootDir>/test/spec/*.js"
